package main

import (
	"log"
	"os"
	"path/filepath"
	"strings"
	"testing"

	"github.com/chromedp/chromedp"
	"github.com/stretchr/testify/assert"
)

// TO ADD A TEST:
// - make a folder of the same pattern test-NNN-description
// - copy .gitignore, go.mod and create a root.vugu, plus whatever else
// - write a TestNNNDescription method to drive it
// - to manually view the page from a test log the URL passed to chromedp.Navigate and view it in your browser
//   (if you suspect you are getting console errors that you can't see, this is a simple way to check)

func Test001Simple(t *testing.T) {

	assert := assert.New(t)

	dir, origDir := mustUseDir("test-001-simple")
	defer os.Chdir(origDir)
	mustGen(dir)
	pathSuffix := mustBuildAndLoad(dir)
	ctx, cancel := mustChromeCtx()
	defer cancel()

	var t1, t2 string
	must(chromedp.Run(ctx,
		chromedp.Navigate("http://localhost:8846"+pathSuffix),
		// chromedp.WaitVisible("#testing"),
		chromedp.InnerHTML("#t1", &t1), // NOTE: InnerHTML will wait until the element exists before returning
		chromedp.InnerHTML("#t2", &t2),
	))

	assert.Equal("t1text", strings.TrimSpace(t1))
	assert.Equal("t2text", strings.TrimSpace(t2))

}

func Test002Click(t *testing.T) {

	assert := assert.New(t)

	dir, origDir := mustUseDir("test-002-click")
	defer os.Chdir(origDir)
	mustGen(dir)
	pathSuffix := mustBuildAndLoad(dir)
	ctx, cancel := mustChromeCtx()
	defer cancel()
	// log.Printf("pathSuffix = %s", pathSuffix)

	var text string
	must(chromedp.Run(ctx,
		chromedp.Navigate("http://localhost:8846"+pathSuffix),
		chromedp.WaitVisible("#testdiv"),
		chromedp.WaitNotPresent("#success"),
		chromedp.Click("#run1"),
		chromedp.InnerHTML("#success", &text),
		chromedp.Click("#run1"),
		chromedp.WaitNotPresent("#success"),
	))

	assert.Equal("success", text)

}

func Test003Prop(t *testing.T) {

	assert := assert.New(t)

	dir, origDir := mustUseDir("test-003-prop")
	defer os.Chdir(origDir)
	mustGen(dir)
	pathSuffix := mustBuildAndLoad(dir)
	ctx, cancel := mustChromeCtx()
	defer cancel()
	// log.Printf("pathSuffix = %s", pathSuffix)

	must(chromedp.Run(ctx,
		chromedp.Navigate("http://localhost:8846"+pathSuffix),
		chromedp.WaitVisible("#email"),
		chromedp.SendKeys("#email", "joey@example.com"),
		chromedp.Blur("#email"),
		WaitInnerTextTrimEq("#emailout", "joey@example.com"),
		chromedp.Click("#resetbtn"),
		WaitInnerTextTrimEq("#emailout", "default@example.com"),
	))

	_ = assert
	// assert.Equal("success", text)

}

func Test004Component(t *testing.T) {

	assert := assert.New(t)

	dir, origDir := mustUseDir("test-004-component")
	defer os.Chdir(origDir)
	mustGen(dir)
	pathSuffix := mustBuildAndLoad(dir)
	ctx, cancel := mustChromeCtx()
	defer cancel()
	// log.Printf("pathSuffix = %s", pathSuffix)

	must(chromedp.Run(ctx,
		chromedp.Navigate("http://localhost:8846"+pathSuffix),
		chromedp.WaitVisible("#testdiv"),
		WaitInnerTextTrimEq("ul", "0 a line is here\n1 a line is here\n2 a line is here"),
		chromedp.Click("#addbtn"),
		WaitInnerTextTrimEq("ul", "0 a line is here\n1 a line is here\n2 a line is here\n3 a line is here"),
	))

	_ = assert

}

func Test005Issue80(t *testing.T) {

	assert := assert.New(t)

	dir, origDir := mustUseDir("test-005-issue-80")
	defer os.Chdir(origDir)
	mustGen(dir)
	pathSuffix := mustBuildAndLoad(dir)
	ctx, cancel := mustChromeCtx()
	defer cancel()
	// log.Printf("pathSuffix = %s", pathSuffix)

	must(chromedp.Run(ctx,
		chromedp.Navigate("http://localhost:8846"+pathSuffix),
		chromedp.WaitVisible("#items"),
		WaitInnerTextTrimEq("#items", "abcd"),
	))

	_ = assert

}

<<<<<<< HEAD
func Test100TinygoSimple(t *testing.T) {
=======
// TODO Rename it to Test006HtmlAttr ?
func Test006Issue81(t *testing.T) {

	assert := assert.New(t)

	dir, origDir := mustUseDir("test-006-issue-81")
	defer os.Chdir(origDir)
	mustGen(dir)
	pathSuffix := mustBuildAndLoad(dir)
	ctx, cancel := mustChromeCtx()
	defer cancel()
	// log.Printf("pathSuffix = %s", pathSuffix)

	must(chromedp.Run(ctx,
		chromedp.Navigate("http://localhost:8846"+pathSuffix),
		chromedp.WaitVisible("#content"),
		queryNode("html", func(n *cdp.Node) {
			assert.Equal(
				[]string{"class", "html-class", "lang", "en"},
				n.Attributes,
				"wrong html attributes",
			)
		}),
		queryNode("head", func(n *cdp.Node) {
			assert.Equal(
				[]string{"class", "head-class"},
				n.Attributes,
				"wrong head attributes",
			)
		}),
		queryNode("body", func(n *cdp.Node) {
			assert.Equal(
				[]string{"class", "body-class"},
				n.Attributes,
				"wrong body attributes",
			)
		}),
	))
}

func Test007Issue85(t *testing.T) {
	dir, origDir := mustUseDir("test-007-issue-85")
	defer os.Chdir(origDir)
	mustGen(dir)
	pathSuffix := mustBuildAndLoad(dir)
	ctx, cancel := mustChromeCtx()
	defer cancel()

	must(chromedp.Run(ctx,
		chromedp.Navigate("http://localhost:8846"+pathSuffix),
		chromedp.WaitVisible("#content"),
	))
}

func queryNode(ref string, assert func(n *cdp.Node)) chromedp.QueryAction {
	return chromedp.QueryAfter(ref, func(ctx context.Context, nodes ...*cdp.Node) error {
		if len(nodes) == 0 {
			return fmt.Errorf("no %s element found", ref)
		}
		assert(nodes[0])
		return nil
	})
}

// WaitInnerTextTrimEq will wait for the innerText of the specified element to match a specific string after whitespace trimming.
func WaitInnerTextTrimEq(sel, innerText string) chromedp.QueryAction {
>>>>>>> 6d3bae78

	// TODO: This is work in progress - it does actually compile but needs some more work to
	// get files into the right places, pull in the correct wasm_exec.js and then we need
	// to actually test the execution.
	t.SkipNow()

	assert := assert.New(t)

	dir, origDir := mustUseDir("test-100-tinygo-simple")
	defer os.Chdir(origDir)

	buildGopath := mustTGTempGopathSetup(dir, "src/tgtestpgm")
	log.Printf("buildGopath: %s", buildGopath)
	defer os.RemoveAll(buildGopath)
	mustTGGoGet(buildGopath, "github.com/vugu/xxhash", "github.com/vugu/vjson")
	mustTGGen(filepath.Join(buildGopath, "src/tgtestpgm"))
	// pathSuffix := mustTGBuildAndLoad(filepath.Join(dir, "main.wasm"), buildGopath)
	pathSuffix := mustTGBuildAndLoad(dir, buildGopath)

	ctx, cancel := mustChromeCtx()
	defer cancel()
	log.Printf("pathSuffix = %s", pathSuffix)

	must(chromedp.Run(ctx,
		chromedp.Navigate("http://localhost:8846"+pathSuffix),
		// chromedp.WaitVisible("#items"),
		// WaitInnerTextTrimEq("#items", "abcd"),
	))

	_ = assert

	// if it passes then remove the temp dir
	os.RemoveAll(buildGopath)

}<|MERGE_RESOLUTION|>--- conflicted
+++ resolved
@@ -7,6 +7,7 @@
 	"strings"
 	"testing"
 
+	"github.com/chromedp/cdproto/cdp"
 	"github.com/chromedp/chromedp"
 	"github.com/stretchr/testify/assert"
 )
@@ -142,9 +143,6 @@
 
 }
 
-<<<<<<< HEAD
-func Test100TinygoSimple(t *testing.T) {
-=======
 // TODO Rename it to Test006HtmlAttr ?
 func Test006Issue81(t *testing.T) {
 
@@ -199,19 +197,7 @@
 	))
 }
 
-func queryNode(ref string, assert func(n *cdp.Node)) chromedp.QueryAction {
-	return chromedp.QueryAfter(ref, func(ctx context.Context, nodes ...*cdp.Node) error {
-		if len(nodes) == 0 {
-			return fmt.Errorf("no %s element found", ref)
-		}
-		assert(nodes[0])
-		return nil
-	})
-}
-
-// WaitInnerTextTrimEq will wait for the innerText of the specified element to match a specific string after whitespace trimming.
-func WaitInnerTextTrimEq(sel, innerText string) chromedp.QueryAction {
->>>>>>> 6d3bae78
+func Test100TinygoSimple(t *testing.T) {
 
 	// TODO: This is work in progress - it does actually compile but needs some more work to
 	// get files into the right places, pull in the correct wasm_exec.js and then we need
@@ -225,7 +211,6 @@
 
 	buildGopath := mustTGTempGopathSetup(dir, "src/tgtestpgm")
 	log.Printf("buildGopath: %s", buildGopath)
-	defer os.RemoveAll(buildGopath)
 	mustTGGoGet(buildGopath, "github.com/vugu/xxhash", "github.com/vugu/vjson")
 	mustTGGen(filepath.Join(buildGopath, "src/tgtestpgm"))
 	// pathSuffix := mustTGBuildAndLoad(filepath.Join(dir, "main.wasm"), buildGopath)
